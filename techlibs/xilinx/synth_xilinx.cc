/*
 *  yosys -- Yosys Open SYnthesis Suite
 *
 *  Copyright (C) 2012  Clifford Wolf <clifford@clifford.at>
 *
 *  Permission to use, copy, modify, and/or distribute this software for any
 *  purpose with or without fee is hereby granted, provided that the above
 *  copyright notice and this permission notice appear in all copies.
 *
 *  THE SOFTWARE IS PROVIDED "AS IS" AND THE AUTHOR DISCLAIMS ALL WARRANTIES
 *  WITH REGARD TO THIS SOFTWARE INCLUDING ALL IMPLIED WARRANTIES OF
 *  MERCHANTABILITY AND FITNESS. IN NO EVENT SHALL THE AUTHOR BE LIABLE FOR
 *  ANY SPECIAL, DIRECT, INDIRECT, OR CONSEQUENTIAL DAMAGES OR ANY DAMAGES
 *  WHATSOEVER RESULTING FROM LOSS OF USE, DATA OR PROFITS, WHETHER IN AN
 *  ACTION OF CONTRACT, NEGLIGENCE OR OTHER TORTIOUS ACTION, ARISING OUT OF
 *  OR IN CONNECTION WITH THE USE OR PERFORMANCE OF THIS SOFTWARE.
 *
 */

#include "kernel/register.h"
#include "kernel/celltypes.h"
#include "kernel/rtlil.h"
#include "kernel/log.h"

USING_YOSYS_NAMESPACE
PRIVATE_NAMESPACE_BEGIN

struct SynthXilinxPass : public ScriptPass
{
	SynthXilinxPass() : ScriptPass("synth_xilinx", "synthesis for Xilinx FPGAs") { }

	void help() YS_OVERRIDE
	{
		//   |---v---|---v---|---v---|---v---|---v---|---v---|---v---|---v---|---v---|---v---|
		log("\n");
		log("    synth_xilinx [options]\n");
		log("\n");
		log("This command runs synthesis for Xilinx FPGAs. This command does not operate on\n");
		log("partly selected designs. At the moment this command creates netlists that are\n");
		log("compatible with 7-Series Xilinx devices.\n");
		log("\n");
		log("    -top <module>\n");
		log("        use the specified module as top module\n");
		log("\n");
		log("    -arch {xcup|xcu|xc7|xc6s}\n");
		log("        run synthesis for the specified Xilinx architecture\n");
		log("        default: xc7\n");
		log("\n");
		log("    -edif <file>\n");
		log("        write the design to the specified edif file. writing of an output file\n");
		log("        is omitted if this parameter is not specified.\n");
		log("\n");
		log("    -blif <file>\n");
		log("        write the design to the specified BLIF file. writing of an output file\n");
		log("        is omitted if this parameter is not specified.\n");
		log("\n");
		log("    -vpr\n");
		log("        generate an output netlist (and BLIF file) suitable for VPR\n");
		log("        (this feature is experimental and incomplete)\n");
		log("\n");
		log("    -nocarry\n");
		log("        disable inference of carry chains\n");
		log("\n");
		log("    -nobram\n");
		log("        disable inference of block rams\n");
		log("\n");
		log("    -nodram\n");
		log("        disable inference of distributed rams\n");
		log("\n");
		log("    -nosrl\n");
		log("        disable inference of shift registers\n");
		log("\n");
		log("    -nomux\n");
		log("        disable inference of wide multiplexers\n");
		log("\n");
		log("    -run <from_label>:<to_label>\n");
		log("        only run the commands between the labels (see below). an empty\n");
		log("        from label is synonymous to 'begin', and empty to label is\n");
		log("        synonymous to the end of the command list.\n");
		log("\n");
		log("    -flatten\n");
		log("        flatten design before synthesis\n");
		log("\n");
		log("    -retime\n");
		log("        run 'abc' with -dff option\n");
		log("\n");
		log("    -abc9\n");
		log("        use abc9 instead of abc\n");
<<<<<<< HEAD
=======
		log("\n");
>>>>>>> ac2aff9e
		log("\n");
		log("\n");
		log("The following commands are executed by this synthesis command:\n");
		help_script();
		log("\n");
	}

	std::string top_opt, edif_file, blif_file, abc, arch;
	bool flatten, retime, vpr, nocarry, nobram, nodram, nosrl, nomux;

	void clear_flags() YS_OVERRIDE
	{
		top_opt = "-auto-top";
		edif_file.clear();
		blif_file.clear();
		abc = "abc";
		flatten = false;
		retime = false;
		vpr = false;
		nocarry = false;
		nobram = false;
		nodram = false;
		nosrl = false;
		nomux = false;
		arch = "xc7";
	}

	void execute(std::vector<std::string> args, RTLIL::Design *design) YS_OVERRIDE
	{
		std::string run_from, run_to;
<<<<<<< HEAD
		clear_flags();
=======
		std::string abc = "abc";
		bool flatten = false;
		bool retime = false;
		bool vpr = false;
		bool nobram = false;
		bool nodram = false;
		bool nosrl = false;
>>>>>>> ac2aff9e

		size_t argidx;
		for (argidx = 1; argidx < args.size(); argidx++)
		{
			if (args[argidx] == "-top" && argidx+1 < args.size()) {
				top_opt = "-top " + args[++argidx];
				continue;
			}
			if (args[argidx] == "-arch" && argidx+1 < args.size()) {
				arch = args[++argidx];
				continue;
			}
			if (args[argidx] == "-edif" && argidx+1 < args.size()) {
				edif_file = args[++argidx];
				continue;
			}
			if (args[argidx] == "-blif" && argidx+1 < args.size()) {
				blif_file = args[++argidx];
				continue;
			}
			if (args[argidx] == "-run" && argidx+1 < args.size()) {
				size_t pos = args[argidx+1].find(':');
				if (pos == std::string::npos)
					break;
				run_from = args[++argidx].substr(0, pos);
				run_to = args[argidx].substr(pos+1);
				continue;
			}
			if (args[argidx] == "-flatten") {
				flatten = true;
				continue;
			}
			if (args[argidx] == "-retime") {
				retime = true;
				continue;
			}
			if (args[argidx] == "-vpr") {
				vpr = true;
				continue;
			}
			if (args[argidx] == "-nocarry") {
				nocarry = true;
				continue;
			}
			if (args[argidx] == "-nobram") {
				nobram = true;
				continue;
			}
			if (args[argidx] == "-nodram") {
				nodram = true;
				continue;
			}
			if (args[argidx] == "-nosrl") {
				nosrl = true;
				continue;
            }
			if (args[argidx] == "-abc9") {
				abc = "abc9";
				continue;
			}
			if (args[argidx] == "-nomux") {
				nomux = true;
				continue;
			}
			if (args[argidx] == "-abc9") {
				abc = "abc9";
				continue;
			}
			break;
		}
		extra_args(args, argidx, design);

		if (arch != "xcup" && arch != "xcu" && arch != "xc7" && arch != "xc6s")
			log_cmd_error("Invalid Xilinx -arch setting: %s\n", arch.c_str());

		if (!design->full_selection())
			log_cmd_error("This command only operates on fully selected designs!\n");

		log_header(design, "Executing SYNTH_XILINX pass.\n");
		log_push();

		run_script(design, run_from, run_to);

		log_pop();
	}

	void script() YS_OVERRIDE
	{
		if (check_label("begin")) {
			if (vpr)
				run("read_verilog -lib -D_ABC -D_EXPLICIT_CARRY +/xilinx/cells_sim.v");
			else
				run("read_verilog -lib -D_ABC +/xilinx/cells_sim.v");

			run("read_verilog -lib +/xilinx/cells_xtra.v");

			if (!nobram || help_mode)
				run("read_verilog -lib +/xilinx/brams_bb.v", "(skip if '-nobram')");

			run(stringf("hierarchy -check %s", top_opt.c_str()));
		}

		if (check_label("flatten", "(with '-flatten' only)")) {
			if (flatten || help_mode) {
				run("proc");
				run("flatten");
			}
		}

		if (check_label("coarse")) {
			run("synth -run coarse");

			// shregmap -tech xilinx can cope with $shiftx and $mux
			//   cells for identifying variable-length shift registers,
			//   so attempt to convert $pmux-es to the former
			// Also: wide multiplexer inference benefits from this too
			if ((!nosrl && !nomux) || help_mode)
				run("pmux2shiftx", "(skip if '-nosrl' and '-nomux')");

			// Run a number of peephole optimisations, including one
			//   that optimises $mul cells driving $shiftx's B input
			//   and that aids wide mux analysis
			run("peepopt");
		}

		if (check_label("bram", "(skip if '-nobram')")) {
			if (!nobram || help_mode) {
				run("memory_bram -rules +/xilinx/brams.txt");
				run("techmap -map +/xilinx/brams_map.v");
			}
		}

		if (check_label("dram", "(skip if '-nodram')")) {
			if (!nodram || help_mode) {
				run("memory_bram -rules +/xilinx/drams.txt");
				run("techmap -map +/xilinx/drams_map.v");
			}
		}

		if (check_label("fine")) {
			run("opt -fast -full");
			run("memory_map");
			run("dffsr2dff");
			run("dff2dffe");
			run("opt -full");

			if (vpr && !nocarry && !help_mode)
				run("techmap -map +/xilinx/arith_map.v -D _EXPLICIT_CARRY");
			else if (abc == "abc9" && !nocarry && !help_mode)
				run("techmap -map +/xilinx/arith_map.v -D _CLB_CARRY", "(skip if '-nocarry')");
			else if (!nocarry || help_mode)
				run("techmap -map +/xilinx/arith_map.v", "(skip if '-nocarry')");

			if (!nosrl || help_mode) {
				// shregmap operates on bit-level flops, not word-level,
				//   so break those down here
				run("simplemap t:$dff t:$dffe", "(skip if '-nosrl')");
				// shregmap with '-tech xilinx' infers variable length shift regs
				run("shregmap -tech xilinx -minlen 3", "(skip if '-nosrl')");
			}

			if (!nomux || help_mode)
				run("techmap -map +/xilinx/cells_map.v");

			run("techmap");
			run("opt -fast");
		}

<<<<<<< HEAD
		if (check_label("map_cells")) {
			run("techmap -map +/techmap.v -map +/xilinx/cells_map.v");
			run("clean");
		}

		if (check_label("map_luts")) {
			if (abc == "abc9")
				run(abc + " -lut +/xilinx/abc.lut -box +/xilinx/abc.box" + string(retime ? " -dff" : ""));
			else if (help_mode)
				run(abc + " -luts 2:2,3,6:5,10,20 [-dff]");
			else
				run(abc + " -luts 2:2,3,6:5,10,20" + string(retime ? " -dff" : ""));
			run("clean");
=======
		if (check_label(active, run_from, run_to, "map_luts"))
		{
			Pass::call(design, "opt -full");
			Pass::call(design, "techmap -map +/techmap.v -D _NO_POS_SR -map +/xilinx/ff_map.v");
			Pass::call(design, abc + " -luts 2:2,3,6:5,10,20" + string(retime ? " -dff" : ""));
			Pass::call(design, "clean");
>>>>>>> ac2aff9e
			// This shregmap call infers fixed length shift registers after abc
			//   has performed any necessary retiming
			if (!nosrl || help_mode)
				run("shregmap -minlen 3 -init -params -enpol any_or_none", "(skip if '-nosrl')");
			run("techmap -map +/xilinx/lut_map.v -map +/xilinx/ff_map.v -map +/xilinx/cells_map.v");
			run("dffinit -ff FDRE Q INIT -ff FDCE Q INIT -ff FDPE Q INIT -ff FDSE Q INIT "
					"-ff FDRE_1 Q INIT -ff FDCE_1 Q INIT -ff FDPE_1 Q INIT -ff FDSE_1 Q INIT");
			run("clean");
		}

		if (check_label("check")) {
			run("hierarchy -check");
			run("stat -tech xilinx");
			run("check -noinit");
		}

		if (check_label("edif")) {
			if (!edif_file.empty() || help_mode)
				run(stringf("write_edif -pvector bra %s", edif_file.c_str()));
		}

		if (check_label("blif")) {
			if (!blif_file.empty() || help_mode)
				run(stringf("write_blif %s", edif_file.c_str()));
		}
	}
} SynthXilinxPass;

PRIVATE_NAMESPACE_END<|MERGE_RESOLUTION|>--- conflicted
+++ resolved
@@ -86,10 +86,6 @@
 		log("\n");
 		log("    -abc9\n");
 		log("        use abc9 instead of abc\n");
-<<<<<<< HEAD
-=======
-		log("\n");
->>>>>>> ac2aff9e
 		log("\n");
 		log("\n");
 		log("The following commands are executed by this synthesis command:\n");
@@ -120,17 +116,7 @@
 	void execute(std::vector<std::string> args, RTLIL::Design *design) YS_OVERRIDE
 	{
 		std::string run_from, run_to;
-<<<<<<< HEAD
 		clear_flags();
-=======
-		std::string abc = "abc";
-		bool flatten = false;
-		bool retime = false;
-		bool vpr = false;
-		bool nobram = false;
-		bool nodram = false;
-		bool nosrl = false;
->>>>>>> ac2aff9e
 
 		size_t argidx;
 		for (argidx = 1; argidx < args.size(); argidx++)
@@ -185,10 +171,6 @@
 			}
 			if (args[argidx] == "-nosrl") {
 				nosrl = true;
-				continue;
-            }
-			if (args[argidx] == "-abc9") {
-				abc = "abc9";
 				continue;
 			}
 			if (args[argidx] == "-nomux") {
@@ -299,7 +281,6 @@
 			run("opt -fast");
 		}
 
-<<<<<<< HEAD
 		if (check_label("map_cells")) {
 			run("techmap -map +/techmap.v -map +/xilinx/cells_map.v");
 			run("clean");
@@ -313,14 +294,7 @@
 			else
 				run(abc + " -luts 2:2,3,6:5,10,20" + string(retime ? " -dff" : ""));
 			run("clean");
-=======
-		if (check_label(active, run_from, run_to, "map_luts"))
-		{
-			Pass::call(design, "opt -full");
-			Pass::call(design, "techmap -map +/techmap.v -D _NO_POS_SR -map +/xilinx/ff_map.v");
-			Pass::call(design, abc + " -luts 2:2,3,6:5,10,20" + string(retime ? " -dff" : ""));
-			Pass::call(design, "clean");
->>>>>>> ac2aff9e
+
 			// This shregmap call infers fixed length shift registers after abc
 			//   has performed any necessary retiming
 			if (!nosrl || help_mode)
