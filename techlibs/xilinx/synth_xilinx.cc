/*
 *  yosys -- Yosys Open SYnthesis Suite
 *
 *  Copyright (C) 2012  Clifford Wolf <clifford@clifford.at>
 *
 *  Permission to use, copy, modify, and/or distribute this software for any
 *  purpose with or without fee is hereby granted, provided that the above
 *  copyright notice and this permission notice appear in all copies.
 *
 *  THE SOFTWARE IS PROVIDED "AS IS" AND THE AUTHOR DISCLAIMS ALL WARRANTIES
 *  WITH REGARD TO THIS SOFTWARE INCLUDING ALL IMPLIED WARRANTIES OF
 *  MERCHANTABILITY AND FITNESS. IN NO EVENT SHALL THE AUTHOR BE LIABLE FOR
 *  ANY SPECIAL, DIRECT, INDIRECT, OR CONSEQUENTIAL DAMAGES OR ANY DAMAGES
 *  WHATSOEVER RESULTING FROM LOSS OF USE, DATA OR PROFITS, WHETHER IN AN
 *  ACTION OF CONTRACT, NEGLIGENCE OR OTHER TORTIOUS ACTION, ARISING OUT OF
 *  OR IN CONNECTION WITH THE USE OR PERFORMANCE OF THIS SOFTWARE.
 *
 */

#include "kernel/register.h"
#include "kernel/celltypes.h"
#include "kernel/rtlil.h"
#include "kernel/log.h"

USING_YOSYS_NAMESPACE
PRIVATE_NAMESPACE_BEGIN

struct SynthXilinxPass : public ScriptPass
{
	SynthXilinxPass() : ScriptPass("synth_xilinx", "synthesis for Xilinx FPGAs") { }

	void help() YS_OVERRIDE
	{
		//   |---v---|---v---|---v---|---v---|---v---|---v---|---v---|---v---|---v---|---v---|
		log("\n");
		log("    synth_xilinx [options]\n");
		log("\n");
		log("This command runs synthesis for Xilinx FPGAs. This command does not operate on\n");
		log("partly selected designs. At the moment this command creates netlists that are\n");
		log("compatible with 7-Series Xilinx devices.\n");
		log("\n");
		log("    -top <module>\n");
		log("        use the specified module as top module\n");
		log("\n");
		log("    -edif <file>\n");
		log("        write the design to the specified edif file. writing of an output file\n");
		log("        is omitted if this parameter is not specified.\n");
		log("\n");
		log("    -blif <file>\n");
		log("        write the design to the specified BLIF file. writing of an output file\n");
		log("        is omitted if this parameter is not specified.\n");
		log("\n");
		log("    -vpr\n");
		log("        generate an output netlist (and BLIF file) suitable for VPR\n");
		log("        (this feature is experimental and incomplete)\n");
		log("\n");
		log("    -nocarry\n");
		log("        disable inference of carry chains\n");
		log("\n");
		log("    -nobram\n");
		log("        disable inference of block rams\n");
		log("\n");
		log("    -nodram\n");
		log("        disable inference of distributed rams\n");
		log("\n");
		log("    -nosrl\n");
		log("        disable inference of shift registers\n");
		log("\n");
		log("    -nomux\n");
		log("        disable inference of wide multiplexers\n");
		log("\n");
		log("    -run <from_label>:<to_label>\n");
		log("        only run the commands between the labels (see below). an empty\n");
		log("        from label is synonymous to 'begin', and empty to label is\n");
		log("        synonymous to the end of the command list.\n");
		log("\n");
		log("    -flatten\n");
		log("        flatten design before synthesis\n");
		log("\n");
		log("    -retime\n");
		log("        run 'abc' with -dff option\n");
		log("\n");
		log("    -abc9\n");
		log("        use abc9 instead of abc\n");
		log("\n");
		log("\n");
		log("The following commands are executed by this synthesis command:\n");
		help_script();
		log("\n");
<<<<<<< HEAD
		log("    begin:\n");
		log("        read_verilog -lib +/xilinx/cells_sim.v\n");
		log("        read_verilog -lib +/xilinx/cells_xtra.v\n");
		log("        read_verilog -lib +/xilinx/brams_bb.v\n");
		log("        hierarchy -check -top <top>\n");
		log("\n");
		log("    flatten:     (only if -flatten)\n");
		log("        proc\n");
		log("        flatten\n");
		log("\n");
		log("    coarse:\n");
		log("        synth -run coarse\n");
		log("\n");
		log("    bram: (only executed when '-nobram' is not given)\n");
		log("        memory_bram -rules +/xilinx/brams.txt\n");
		log("        techmap -map +/xilinx/brams_map.v\n");
		log("\n");
		log("    dram: (only executed when '-nodram' is not given)\n");
		log("        memory_bram -rules +/xilinx/drams.txt\n");
		log("        techmap -map +/xilinx/drams_map.v\n");
		log("\n");
		log("    fine:\n");
		log("        opt -fast\n");
		log("        memory_map\n");
		log("        dffsr2dff\n");
		log("        dff2dffe\n");
		log("        techmap -map +/xilinx/arith_map.v (without '-nocarry' only)\n");
		log("        opt -fast\n");
		log("\n");
		log("    map_cells:\n");
		log("        pmux2shiftx (without '-nosrl' and '-nomux' only)\n");
		log("        simplemap t:$dff t:$dffe (without '-nosrl' only)\n");
		log("        opt_expr -mux_undef (without '-nosrl' only)\n");
		log("        shregmap -tech xilinx -minlen 3 (without '-nosrl' only)\n");
		log("        techmap -map +/xilinx/cells_map.v\n");
		log("        clean\n");
		log("\n");
		log("    map_luts:\n");
		log("        opt -full\n");
		log("        techmap -map +/techmap.v -D _NO_POS_SR -map +/xilinx/ff_map.v\n");
		log("        abc -luts 2:2,3,6:5,10,20 [-dff]\n");
		log("        clean\n");
		log("        shregmap -minlen 3 -init -params -enpol any_or_none (without '-nosrl' only)\n");
		log("        techmap -map +/xilinx/lut_map.v -map +/xilinx/ff_map.v -map +/xilinx/cells_map.v\n");
		log("        dffinit -ff FDRE   Q INIT -ff FDCE   Q INIT -ff FDPE   Q INIT -ff FDSE   Q INIT \\\n");
		log("                -ff FDRE_1 Q INIT -ff FDCE_1 Q INIT -ff FDPE_1 Q INIT -ff FDSE_1 Q INIT\n");
		log("\n");
		log("    check:\n");
		log("        hierarchy -check\n");
		log("        stat\n");
		log("        check -noinit\n");
		log("\n");
		log("    edif:     (only if -edif)\n");
		log("        write_edif <file-name>\n");
		log("\n");
		log("    blif:     (only if -blif)\n");
		log("        write_blif <file-name>\n");
		log("\n");
=======
>>>>>>> 98925f6c
	}

	std::string top_opt, edif_file, blif_file;
	bool flatten, retime, vpr, nobram, nodram, nosrl;

	void clear_flags() YS_OVERRIDE
	{
		top_opt = "-auto-top";
		edif_file.clear();
		blif_file.clear();
		flatten = false;
		retime = false;
		vpr = false;
		nobram = false;
		nodram = false;
		nosrl = false;
	}

	void execute(std::vector<std::string> args, RTLIL::Design *design) YS_OVERRIDE
	{
		std::string run_from, run_to;
<<<<<<< HEAD
		std::string abc = "abc";
		bool flatten = false;
		bool retime = false;
		bool vpr = false;
		bool nocarry = false;
		bool nobram = false;
		bool nodram = false;
		bool nosrl = false;
		bool nomux = false;
=======
		clear_flags();
>>>>>>> 98925f6c

		size_t argidx;
		for (argidx = 1; argidx < args.size(); argidx++)
		{
			if (args[argidx] == "-top" && argidx+1 < args.size()) {
				top_opt = "-top " + args[++argidx];
				continue;
			}
			if (args[argidx] == "-edif" && argidx+1 < args.size()) {
				edif_file = args[++argidx];
				continue;
			}
			if (args[argidx] == "-blif" && argidx+1 < args.size()) {
				blif_file = args[++argidx];
				continue;
			}
			if (args[argidx] == "-run" && argidx+1 < args.size()) {
				size_t pos = args[argidx+1].find(':');
				if (pos == std::string::npos)
					break;
				run_from = args[++argidx].substr(0, pos);
				run_to = args[argidx].substr(pos+1);
				continue;
			}
			if (args[argidx] == "-flatten") {
				flatten = true;
				continue;
			}
			if (args[argidx] == "-retime") {
				retime = true;
				continue;
			}
			if (args[argidx] == "-vpr") {
				vpr = true;
				continue;
			}
			if (args[argidx] == "-nocarry") {
				nocarry = true;
				continue;
			}
			if (args[argidx] == "-nobram") {
				nobram = true;
				continue;
			}
			if (args[argidx] == "-nodram") {
				nodram = true;
				continue;
			}
			if (args[argidx] == "-nosrl") {
				nosrl = true;
                continue;
            }
			if (args[argidx] == "-nomux") {
				nomux = true;
				continue;
			}
			if (args[argidx] == "-abc9") {
				abc = "abc9";
				continue;
			}
			break;
		}
		extra_args(args, argidx, design);

		if (!design->full_selection())
			log_cmd_error("This command only operates on fully selected designs!\n");

		log_header(design, "Executing SYNTH_XILINX pass.\n");
		log_push();

		run_script(design, run_from, run_to);

		log_pop();
	}

	void script() YS_OVERRIDE
	{
		if (check_label("begin")) {
			if (vpr)
				run("read_verilog -lib -D_EXPLICIT_CARRY +/xilinx/cells_sim.v");
			else
				run("read_verilog -lib +/xilinx/cells_sim.v");

			run("read_verilog -lib +/xilinx/cells_xtra.v");

			if (!nobram || help_mode)
				run("read_verilog -lib +/xilinx/brams_bb.v", "(skip if '-nobram')");

			run(stringf("hierarchy -check %s", top_opt.c_str()));
		}

		if (check_label("flatten", "(with '-flatten' only)")) {
			if (flatten || help_mode) {
				run("proc");
				run("flatten");
			}
		}

		if (check_label("coarse")) {
			run("synth -run coarse");
		}

		if (check_label("bram", "(skip if '-nobram')")) {
			if (!nobram || help_mode) {
				run("memory_bram -rules +/xilinx/brams.txt");
				run("techmap -map +/xilinx/brams_map.v");
			}
		}

		if (check_label("dram", "(skip if '-nodram')")) {
			if (!nodram || help_mode) {
				run("memory_bram -rules +/xilinx/drams.txt");
				run("techmap -map +/xilinx/drams_map.v");
			}
		}

<<<<<<< HEAD
		if (check_label(active, run_from, run_to, "fine"))
		{
			Pass::call(design, "opt -fast -full");
			Pass::call(design, "memory_map");
			Pass::call(design, "dffsr2dff");
			Pass::call(design, "dff2dffe");

			if (!nocarry) {
				if (vpr)
					Pass::call(design, "techmap -D _EXPLICIT_CARRY -map +/xilinx/arith_map.v");
				else
					Pass::call(design, "techmap -map +/xilinx/arith_map.v");
			}

			// shregmap -tech xilinx can cope with $shiftx and $mux
			//   cells for identifying variable-length shift registers,
			//   so attempt to convert $pmux-es to the former
			// Also: wide multiplexer inference benefits from this too
			if (!nosrl || !nomux)
				Pass::call(design, "pmux2shiftx");

			Pass::call(design, "opt -full");
			Pass::call(design, "techmap");
			Pass::call(design, "opt -fast");

			// shregmap with '-tech xilinx' infers variable length shift regs
			if (!nosrl)
				Pass::call(design, "shregmap -tech xilinx -minlen 3");

			if (!nomux)
				Pass::call(design, "muxcover -mux8 -mux16");

			Pass::call(design, "opt -fast");
		}

		if (check_label(active, run_from, run_to, "map_cells"))
		{
			std::string define;
			if (nomux)
				define += " -D NO_MUXFN";
			Pass::call(design, "techmap" + define + " -map +/xilinx/cells_map.v");
			Pass::call(design, "clean");
		}

		if (check_label(active, run_from, run_to, "map_luts"))
		{
			Pass::call(design, "techmap -map +/techmap.v -D _NO_POS_SR -map +/xilinx/ff_map.v");
			if (abc == "abc9")
				Pass::call(design, abc + " -lut +/xilinx/abc.lut -box +/xilinx/abc.box" + string(retime ? " -dff" : ""));
			else
				Pass::call(design, abc + " -luts 2:2,3,6:5,10,20" + string(retime ? " -dff" : ""));
			Pass::call(design, "clean");
=======
		if (check_label("fine")) {
			// shregmap -tech xilinx can cope with $shiftx and $mux
			//   cells for identifiying variable-length shift registers,
			//   so attempt to convert $pmux-es to the former
			if (!nosrl || help_mode)
				run("pmux2shiftx", "(skip if '-nosrl')");

			run("opt -fast -full");
			run("memory_map");
			run("dffsr2dff");
			run("dff2dffe");
			run("opt -full");

			if (!vpr || help_mode)
				run("techmap -map +/xilinx/arith_map.v");
			else
				run("techmap -map +/xilinx/arith_map.v -D _EXPLICIT_CARRY");

			if (!nosrl || help_mode) {
				// shregmap operates on bit-level flops, not word-level,
				//   so break those down here
				run("simplemap t:$dff t:$dffe", "(skip if '-nosrl')");
				// shregmap with '-tech xilinx' infers variable length shift regs
				run("shregmap -tech xilinx -minlen 3", "(skip if '-nosrl')");
			}

			run("techmap");
			run("opt -fast");
		}

		if (check_label("map_cells")) {
			run("techmap -map +/techmap.v -map +/xilinx/cells_map.v");
			run("clean");
		}

		if (check_label("map_luts")) {
			if (help_mode)
				run("abc -luts 2:2,3,6:5,10,20 [-dff]");
			else
				run("abc -luts 2:2,3,6:5,10,20" + string(retime ? " -dff" : ""));
			run("clean");
>>>>>>> 98925f6c
			// This shregmap call infers fixed length shift registers after abc
			//   has performed any necessary retiming
			if (!nosrl || help_mode)
				run("shregmap -minlen 3 -init -params -enpol any_or_none", "(skip if '-nosrl')");
			run("techmap -map +/xilinx/lut_map.v -map +/xilinx/ff_map.v -map +/xilinx/cells_map.v");
			run("dffinit -ff FDRE Q INIT -ff FDCE Q INIT -ff FDPE Q INIT -ff FDSE Q INIT "
					"-ff FDRE_1 Q INIT -ff FDCE_1 Q INIT -ff FDPE_1 Q INIT -ff FDSE_1 Q INIT");
<<<<<<< HEAD
=======
			run("clean");
>>>>>>> 98925f6c
		}

		if (check_label("check")) {
			run("hierarchy -check");
			run("stat");
			run("check -noinit");
		}

		if (check_label("edif")) {
			if (!edif_file.empty() || help_mode)
				run(stringf("write_edif -pvector bra %s", edif_file.c_str()));
		}

		if (check_label("blif")) {
			if (!blif_file.empty() || help_mode)
				run(stringf("write_blif %s", edif_file.c_str()));
		}
	}
} SynthXilinxPass;

PRIVATE_NAMESPACE_END<|MERGE_RESOLUTION|>--- conflicted
+++ resolved
@@ -87,101 +87,30 @@
 		log("The following commands are executed by this synthesis command:\n");
 		help_script();
 		log("\n");
-<<<<<<< HEAD
-		log("    begin:\n");
-		log("        read_verilog -lib +/xilinx/cells_sim.v\n");
-		log("        read_verilog -lib +/xilinx/cells_xtra.v\n");
-		log("        read_verilog -lib +/xilinx/brams_bb.v\n");
-		log("        hierarchy -check -top <top>\n");
-		log("\n");
-		log("    flatten:     (only if -flatten)\n");
-		log("        proc\n");
-		log("        flatten\n");
-		log("\n");
-		log("    coarse:\n");
-		log("        synth -run coarse\n");
-		log("\n");
-		log("    bram: (only executed when '-nobram' is not given)\n");
-		log("        memory_bram -rules +/xilinx/brams.txt\n");
-		log("        techmap -map +/xilinx/brams_map.v\n");
-		log("\n");
-		log("    dram: (only executed when '-nodram' is not given)\n");
-		log("        memory_bram -rules +/xilinx/drams.txt\n");
-		log("        techmap -map +/xilinx/drams_map.v\n");
-		log("\n");
-		log("    fine:\n");
-		log("        opt -fast\n");
-		log("        memory_map\n");
-		log("        dffsr2dff\n");
-		log("        dff2dffe\n");
-		log("        techmap -map +/xilinx/arith_map.v (without '-nocarry' only)\n");
-		log("        opt -fast\n");
-		log("\n");
-		log("    map_cells:\n");
-		log("        pmux2shiftx (without '-nosrl' and '-nomux' only)\n");
-		log("        simplemap t:$dff t:$dffe (without '-nosrl' only)\n");
-		log("        opt_expr -mux_undef (without '-nosrl' only)\n");
-		log("        shregmap -tech xilinx -minlen 3 (without '-nosrl' only)\n");
-		log("        techmap -map +/xilinx/cells_map.v\n");
-		log("        clean\n");
-		log("\n");
-		log("    map_luts:\n");
-		log("        opt -full\n");
-		log("        techmap -map +/techmap.v -D _NO_POS_SR -map +/xilinx/ff_map.v\n");
-		log("        abc -luts 2:2,3,6:5,10,20 [-dff]\n");
-		log("        clean\n");
-		log("        shregmap -minlen 3 -init -params -enpol any_or_none (without '-nosrl' only)\n");
-		log("        techmap -map +/xilinx/lut_map.v -map +/xilinx/ff_map.v -map +/xilinx/cells_map.v\n");
-		log("        dffinit -ff FDRE   Q INIT -ff FDCE   Q INIT -ff FDPE   Q INIT -ff FDSE   Q INIT \\\n");
-		log("                -ff FDRE_1 Q INIT -ff FDCE_1 Q INIT -ff FDPE_1 Q INIT -ff FDSE_1 Q INIT\n");
-		log("\n");
-		log("    check:\n");
-		log("        hierarchy -check\n");
-		log("        stat\n");
-		log("        check -noinit\n");
-		log("\n");
-		log("    edif:     (only if -edif)\n");
-		log("        write_edif <file-name>\n");
-		log("\n");
-		log("    blif:     (only if -blif)\n");
-		log("        write_blif <file-name>\n");
-		log("\n");
-=======
->>>>>>> 98925f6c
 	}
 
-	std::string top_opt, edif_file, blif_file;
-	bool flatten, retime, vpr, nobram, nodram, nosrl;
+	std::string top_opt, edif_file, blif_file, abc;
+	bool flatten, retime, vpr, nocarry, nobram, nodram, nosrl, nomux;
 
 	void clear_flags() YS_OVERRIDE
 	{
 		top_opt = "-auto-top";
 		edif_file.clear();
 		blif_file.clear();
+		abc = "abc";
 		flatten = false;
 		retime = false;
 		vpr = false;
 		nobram = false;
 		nodram = false;
 		nosrl = false;
+		nomux = false;
 	}
 
 	void execute(std::vector<std::string> args, RTLIL::Design *design) YS_OVERRIDE
 	{
 		std::string run_from, run_to;
-<<<<<<< HEAD
-		std::string abc = "abc";
-		bool flatten = false;
-		bool retime = false;
-		bool vpr = false;
-		bool nocarry = false;
-		bool nobram = false;
-		bool nodram = false;
-		bool nosrl = false;
-		bool nomux = false;
-=======
 		clear_flags();
->>>>>>> 98925f6c
 
 		size_t argidx;
 		for (argidx = 1; argidx < args.size(); argidx++)
@@ -232,8 +161,8 @@
 			}
 			if (args[argidx] == "-nosrl") {
 				nosrl = true;
-                continue;
-            }
+				continue;
+			}
 			if (args[argidx] == "-nomux") {
 				nomux = true;
 				continue;
@@ -298,66 +227,13 @@
 			}
 		}
 
-<<<<<<< HEAD
-		if (check_label(active, run_from, run_to, "fine"))
-		{
-			Pass::call(design, "opt -fast -full");
-			Pass::call(design, "memory_map");
-			Pass::call(design, "dffsr2dff");
-			Pass::call(design, "dff2dffe");
-
-			if (!nocarry) {
-				if (vpr)
-					Pass::call(design, "techmap -D _EXPLICIT_CARRY -map +/xilinx/arith_map.v");
-				else
-					Pass::call(design, "techmap -map +/xilinx/arith_map.v");
-			}
-
+		if (check_label("fine")) {
 			// shregmap -tech xilinx can cope with $shiftx and $mux
 			//   cells for identifying variable-length shift registers,
 			//   so attempt to convert $pmux-es to the former
 			// Also: wide multiplexer inference benefits from this too
 			if (!nosrl || !nomux)
-				Pass::call(design, "pmux2shiftx");
-
-			Pass::call(design, "opt -full");
-			Pass::call(design, "techmap");
-			Pass::call(design, "opt -fast");
-
-			// shregmap with '-tech xilinx' infers variable length shift regs
-			if (!nosrl)
-				Pass::call(design, "shregmap -tech xilinx -minlen 3");
-
-			if (!nomux)
-				Pass::call(design, "muxcover -mux8 -mux16");
-
-			Pass::call(design, "opt -fast");
-		}
-
-		if (check_label(active, run_from, run_to, "map_cells"))
-		{
-			std::string define;
-			if (nomux)
-				define += " -D NO_MUXFN";
-			Pass::call(design, "techmap" + define + " -map +/xilinx/cells_map.v");
-			Pass::call(design, "clean");
-		}
-
-		if (check_label(active, run_from, run_to, "map_luts"))
-		{
-			Pass::call(design, "techmap -map +/techmap.v -D _NO_POS_SR -map +/xilinx/ff_map.v");
-			if (abc == "abc9")
-				Pass::call(design, abc + " -lut +/xilinx/abc.lut -box +/xilinx/abc.box" + string(retime ? " -dff" : ""));
-			else
-				Pass::call(design, abc + " -luts 2:2,3,6:5,10,20" + string(retime ? " -dff" : ""));
-			Pass::call(design, "clean");
-=======
-		if (check_label("fine")) {
-			// shregmap -tech xilinx can cope with $shiftx and $mux
-			//   cells for identifiying variable-length shift registers,
-			//   so attempt to convert $pmux-es to the former
-			if (!nosrl || help_mode)
-				run("pmux2shiftx", "(skip if '-nosrl')");
+				run("pmux2shiftx", "(skip if '-nosrl' and '-nomux')");
 
 			run("opt -fast -full");
 			run("memory_map");
@@ -380,20 +256,27 @@
 
 			run("techmap");
 			run("opt -fast");
+
+			if (!nomux || help_mode)
+				run("muxcover -mux8 -mux16");
 		}
 
 		if (check_label("map_cells")) {
-			run("techmap -map +/techmap.v -map +/xilinx/cells_map.v");
+			std::string define;
+			if (nomux)
+				define += " -D NO_MUXFN";
+			run("techmap -map +/techmap.v -map +/xilinx/cells_map.v" + define);
 			run("clean");
 		}
 
 		if (check_label("map_luts")) {
-			if (help_mode)
-				run("abc -luts 2:2,3,6:5,10,20 [-dff]");
+			if (abc == "abc9")
+				run(abc + " -lut +/xilinx/abc.lut -box +/xilinx/abc.box" + string(retime ? " -dff" : ""));
+			else if (help_mode)
+				run(abc + " -luts 2:2,3,6:5,10,20 [-dff]");
 			else
-				run("abc -luts 2:2,3,6:5,10,20" + string(retime ? " -dff" : ""));
+				run(abc + " -luts 2:2,3,6:5,10,20" + string(retime ? " -dff" : ""));
 			run("clean");
->>>>>>> 98925f6c
 			// This shregmap call infers fixed length shift registers after abc
 			//   has performed any necessary retiming
 			if (!nosrl || help_mode)
@@ -401,10 +284,7 @@
 			run("techmap -map +/xilinx/lut_map.v -map +/xilinx/ff_map.v -map +/xilinx/cells_map.v");
 			run("dffinit -ff FDRE Q INIT -ff FDCE Q INIT -ff FDPE Q INIT -ff FDSE Q INIT "
 					"-ff FDRE_1 Q INIT -ff FDCE_1 Q INIT -ff FDPE_1 Q INIT -ff FDSE_1 Q INIT");
-<<<<<<< HEAD
-=======
 			run("clean");
->>>>>>> 98925f6c
 		}
 
 		if (check_label("check")) {
