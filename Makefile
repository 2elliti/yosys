--- conflicted
+++ resolved
@@ -687,19 +687,12 @@
 	@echo "  Build successful."
 	@echo ""
 
-<<<<<<< HEAD
 .PHONY: compile-only
 compile-only: $(OBJS) $(GENFILES) $(EXTRA_TARGETS)
 	@echo ""
 	@echo "  Compile successful."
 	@echo ""
 
-ifeq ($(CONFIG),emcc)
-yosys.js: $(filter-out yosysjs-$(YOSYS_VER).zip,$(EXTRA_TARGETS))
-endif
-
-=======
->>>>>>> 1f51362a
 $(PROGRAM_PREFIX)yosys$(EXE): $(OBJS)
 	$(P) $(CXX) -o $(PROGRAM_PREFIX)yosys$(EXE) $(EXE_LINKFLAGS) $(LINKFLAGS) $(OBJS) $(LIBS) $(LIBS_VERIFIC)
 
